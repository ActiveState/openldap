LMDB 0.9 Change Log

LMDB 0.9.17 Release Engineering
	Fix ITS#7377 catch calloc failure
	Fix ITS#8237 regression from ITS#7589
<<<<<<< HEAD
=======
	Fix ITS#8221 MDB_PAGE_FULL on delete/rebalance
	Build
		Create install dirs if needed (ITS#8256)
>>>>>>> 92d3b0c5

LMDB 0.9.16 Release (2015/08/14)
	Fix cursor EOF bug (ITS#8190)
	Fix handling of subDB records (ITS#8181)
	Fix mdb_midl_shrink() usage (ITS#8200)

LMDB 0.9.15 Release (2015/06/19)
	Fix txn init (ITS#7961,#7987)
	Fix MDB_PREV_DUP (ITS#7955,#7671)
	Fix compact of empty env (ITS#7956)
	Fix mdb_copy file mode
	Fix mdb_env_close() after failed mdb_env_open()
	Fix mdb_rebalance collapsing root (ITS#8062)
	Fix mdb_load with large values (ITS#8066)
	Fix to retry writes on EINTR (ITS#8106)
	Fix mdb_cursor_del on empty DB (ITS#8109)
	Fix MDB_INTEGERDUP key compare (ITS#8117)
	Fix error handling (ITS#7959,#8157,etc.)
	Fix race conditions (ITS#7969,7970)
	Added workaround for fdatasync bug in ext3fs
	Build
		Don't use -fPIC for static lib
		Update .gitignore (ITS#7952,#7953)
		Cleanup for "make test" (ITS#7841), "make clean", mtest*.c
		Misc. Android/Windows cleanup
	Documentation
		Fix MDB_APPEND doc
		Fix MDB_MAXKEYSIZE doc (ITS#8156)
		Fix mdb_cursor_put,mdb_cursor_del EACCES description
		Fix mdb_env_sync(MDB_RDONLY env) doc (ITS#8021)
		Clarify MDB_WRITEMAP doc (ITS#8021)
		Clarify mdb_env_open doc
		Clarify mdb_dbi_open doc

LMDB 0.9.14 Release (2014/09/20)
	Fix to support 64K page size (ITS#7713)
	Fix to persist decreased as well as increased mapsizes (ITS#7789)
	Fix cursor bug when deleting last node of a DUPSORT key
	Fix mdb_env_info to return FIXEDMAP address
	Fix ambiguous error code from writing to closed DBI (ITS#7825)
	Fix mdb_copy copying past end of file (ITS#7886)
	Fix cursor bugs from page_merge/rebalance
	Fix to dirty fewer pages in deletes (mdb_page_loose())
	Fix mdb_dbi_open creating subDBs (ITS#7917)
	Fix mdb_cursor_get(_DUP) with single value (ITS#7913)
	Fix Windows compat issues in mtests (ITS#7879)
	Add compacting variant of mdb_copy
	Add BigEndian integer key compare code
	Add mdb_dump/mdb_load utilities

LMDB 0.9.13 Release (2014/06/18)
	Fix mdb_page_alloc unlimited overflow page search
	Documentation
		Re-fix MDB_CURRENT doc (ITS#7793)
		Fix MDB_GET_MULTIPLE/MDB_NEXT_MULTIPLE doc

LMDB 0.9.12 Release (2014/06/13)
	Fix MDB_GET_BOTH regression (ITS#7875,#7681)
	Fix MDB_MULTIPLE writing multiple keys (ITS#7834)
	Fix mdb_rebalance (ITS#7829)
	Fix mdb_page_split (ITS#7815)
	Fix md_entries count (ITS#7861,#7828,#7793)
	Fix MDB_CURRENT (ITS#7793)
	Fix possible crash on Windows DLL detach
	Misc code cleanup
	Documentation
		mdb_cursor_put: cursor moves on error (ITS#7771)


LMDB 0.9.11 Release (2014/01/15)
	Add mdb_env_set_assert() (ITS#7775)
	Fix: invalidate txn on page allocation errors (ITS#7377)
	Fix xcursor tracking in mdb_cursor_del0() (ITS#7771)
	Fix corruption from deletes (ITS#7756)
	Fix Windows/MSVC build issues
	Raise safe limit of max MDB_MAXKEYSIZE
	Misc code cleanup
	Documentation
		Remove spurious note about non-overlapping flags (ITS#7665)

LMDB 0.9.10 Release (2013/11/12)
	Add MDB_NOMEMINIT option
	Fix mdb_page_split() again (ITS#7589)
	Fix MDB_NORDAHEAD definition (ITS#7734)
	Fix mdb_cursor_del() positioning (ITS#7733)
	Partial fix for larger page sizes (ITS#7713)
	Fix Windows64/MSVC build issues

LMDB 0.9.9 Release (2013/10/24)
	Add mdb_env_get_fd()
	Add MDB_NORDAHEAD option
	Add MDB_NOLOCK option
	Avoid wasting space in mdb_page_split() (ITS#7589)
	Fix mdb_page_merge() cursor fixup (ITS#7722)
	Fix mdb_cursor_del() on last delete (ITS#7718)
	Fix adding WRITEMAP on existing env (ITS#7715)
	Fix nested txns (ITS#7515)
	Fix mdb_env_copy() O_DIRECT bug (ITS#7682)
	Fix mdb_cursor_set(SET_RANGE) return code (ITS#7681)
	Fix mdb_rebalance() cursor fixup (ITS#7701)
	Misc code cleanup
	Documentation
		Note that by default, readers need write access


LMDB 0.9.8 Release (2013/09/09)
	Allow mdb_env_set_mapsize() on an open environment
	Fix mdb_dbi_flags() (ITS#7672)
	Fix mdb_page_unspill() in nested txns
	Fix mdb_cursor_get(CURRENT|NEXT) after a delete
	Fix mdb_cursor_get(DUP) to always return key (ITS#7671)
	Fix mdb_cursor_del() to always advance to next item (ITS#7670)
	Fix mdb_cursor_set(SET_RANGE) for tree with single page (ITS#7681)
	Fix mdb_env_copy() retry open if O_DIRECT fails (ITS#7682)
	Tweak mdb_page_spill() to be less aggressive
	Documentation
		Update caveats since mdb_reader_check() added in 0.9.7

LMDB 0.9.7 Release (2013/08/17)
	Don't leave stale lockfile on failed RDONLY open (ITS#7664)
	Fix mdb_page_split() ref beyond cursor depth
	Fix read txn data race (ITS#7635)
	Fix mdb_rebalance (ITS#7536, #7538)
	Fix mdb_drop() (ITS#7561)
	Misc DEBUG macro fixes
	Add MDB_NOTLS envflag
	Add mdb_env_copyfd()
	Add mdb_txn_env() (ITS#7660)
	Add mdb_dbi_flags() (ITS#7661)
	Add mdb_env_get_maxkeysize()
	Add mdb_env_reader_list()/mdb_env_reader_check()
	Add mdb_page_spill/unspill, remove hard txn size limit
	Use shorter names for semaphores (ITS#7615)
	Build
		Fix install target (ITS#7656)
	Documentation
		Misc updates for cursors, DB handles, data lifetime

LMDB 0.9.6 Release (2013/02/25)
	Many fixes/enhancements

LMDB 0.9.5 Release (2012/11/30)
	Renamed from libmdb to liblmdb
	Many fixes/enhancements<|MERGE_RESOLUTION|>--- conflicted
+++ resolved
@@ -3,12 +3,9 @@
 LMDB 0.9.17 Release Engineering
 	Fix ITS#7377 catch calloc failure
 	Fix ITS#8237 regression from ITS#7589
-<<<<<<< HEAD
-=======
 	Fix ITS#8221 MDB_PAGE_FULL on delete/rebalance
 	Build
 		Create install dirs if needed (ITS#8256)
->>>>>>> 92d3b0c5
 
 LMDB 0.9.16 Release (2015/08/14)
 	Fix cursor EOF bug (ITS#8190)
