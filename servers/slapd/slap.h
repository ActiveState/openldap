--- conflicted
+++ resolved
@@ -76,13 +76,6 @@
 #ifdef ENABLE_REWRITE
 #define SLAP_AUTH_REWRITE	1 /* use librewrite for sasl-regexp */
 #endif
-<<<<<<< HEAD
-
-#if defined(LDAP_SLAPI) && !defined(SLAP_OVERLAY_ACCESS)
-#define SLAP_OVERLAY_ACCESS
-#endif
-=======
->>>>>>> bd11c2c4
 
 /*
  * SLAPD Memory allocation macros
